# Copyright (c) 2020 The Orbit Authors. All rights reserved.
# Use of this source code is governed by a BSD-style license that can be
# found in the LICENSE file.

project(OrbitVulkanLayer)
add_library(OrbitVulkanLayer SHARED)

target_compile_options(OrbitVulkanLayer PRIVATE ${STRICT_COMPILE_FLAGS})

target_include_directories(OrbitVulkanLayer PUBLIC
        ${CMAKE_CURRENT_LIST_DIR}/include)

target_include_directories(OrbitVulkanLayer PRIVATE
        ${CMAKE_CURRENT_LIST_DIR})

target_sources(OrbitVulkanLayer PRIVATE
        DeviceManager.h
        DispatchTable.cpp
        DispatchTable.h
        Main.cpp
        VulkanLayerController.h
        QueueManager.cpp
        QueueManager.h
        SubmissionTracker.h
        TimerQueryPool.h
        VulkanLayerProducer.h
        VulkanLayerProducerImpl.cpp
        VulkanLayerProducerImpl.h)

target_link_libraries(OrbitVulkanLayer PUBLIC
        OrbitBase
        OrbitProducer
<<<<<<< HEAD
        OrbitProtos
=======
>>>>>>> 4dafbddb
        OrbitProtos
        Vulkan::Vulkan
        Vulkan::ValidationLayers)

add_executable(OrbitVulkanLayerTests)

target_compile_options(OrbitVulkanLayerTests PRIVATE ${STRICT_COMPILE_FLAGS})

target_sources(OrbitVulkanLayerTests PRIVATE
        DeviceManagerTest.cpp
        DispatchTableTest.cpp
        SubmissionTrackerTest.cpp
        TimerQueryPoolTest.cpp
        QueueManagerTest.cpp
<<<<<<< HEAD
        VulkanLayerControllerTest.cpp)
=======
        VulkanLayerProducerImplTest.cpp)
>>>>>>> 4dafbddb

target_link_libraries(
        OrbitVulkanLayerTests PRIVATE
        OrbitVulkanLayer
        GTest::Main)

register_test(OrbitVulkanLayerTests)<|MERGE_RESOLUTION|>--- conflicted
+++ resolved
@@ -30,10 +30,6 @@
 target_link_libraries(OrbitVulkanLayer PUBLIC
         OrbitBase
         OrbitProducer
-<<<<<<< HEAD
-        OrbitProtos
-=======
->>>>>>> 4dafbddb
         OrbitProtos
         Vulkan::Vulkan
         Vulkan::ValidationLayers)
@@ -48,11 +44,8 @@
         SubmissionTrackerTest.cpp
         TimerQueryPoolTest.cpp
         QueueManagerTest.cpp
-<<<<<<< HEAD
-        VulkanLayerControllerTest.cpp)
-=======
+        VulkanLayerControllerTest.cpp
         VulkanLayerProducerImplTest.cpp)
->>>>>>> 4dafbddb
 
 target_link_libraries(
         OrbitVulkanLayerTests PRIVATE
